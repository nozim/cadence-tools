--- conflicted
+++ resolved
@@ -229,7 +229,6 @@
 		return err
 	}
 
-<<<<<<< HEAD
 	signer, err := f.createSigner(address)
 	if err != nil {
 		return err
@@ -239,18 +238,6 @@
 		signer,
 		flowkit.NewScript(code, nil, codeFilename),
 		config.DefaultEmulatorNetwork().Name,
-=======
-	_, _, err = f.services.Accounts.AddContract(
-		createSigner(address, service),
-		&services.Contract{
-			Script: &services.Script{
-				Code:     code,
-				Filename: codeFilename,
-			},
-			Name:    name,
-			Network: config.DefaultEmulatorNetwork().Name,
-		},
->>>>>>> 51dd9f99
 		updateExisting,
 	)
 	return err
